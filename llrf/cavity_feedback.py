# coding: utf8
# Copyright 2014-2017 CERN. This software is distributed under the
# terms of the GNU General Public Licence version 3 (GPL Version 3),
# copied verbatim in the file LICENCE.md.
# In applying this licence, CERN does not waive the privileges and immunities
# granted to it by virtue of its status as an Intergovernmental Organization or
# submit itself to any jurisdiction.
# Project website: http://blond.web.cern.ch/

'''
**Various cavity loops for the CERN machines**

:Authors: **Helga Timko**
'''

from __future__ import division
import ctypes
import logging
import numpy as np
import scipy
from llrf.signal_processing import comb_filter, cartesian_to_polar, \
    polar_to_cartesian, modulator, moving_average, rf_beam_current
from llrf.impulse_response import SPS4Section200MHzTWC, SPS5Section200MHzTWC
from setup_cpp import libblond


class CavityFeedbackCommissioning(object):

    def __init__(self, debug=False, open_loop=False, open_FB=False,
                 open_drive=False):

        self.debug = bool(debug)
        # Multiply with zeros if open == True
        self.open_loop = int(np.invert(bool(open_loop)))
        self.open_FB = int(np.invert(bool(open_FB)))
        self.open_drive = int(np.invert(bool(open_drive)))


class SPSCavityFeedback(object):
    """Class determining the turn-by-turn total RF voltage and phase correction
    originating from the individual cavity feedbacks. Assumes two 4-section and
    two 5-section travelling wave cavities and a voltage partition proportional
    to the number of sections.

    Parameters
    ----------
    RFStation : class
        An RFStation type class
    Beam : class
        A Beam type class
    Profile : class
        A Profile type class
    G_tx_4 : float
        Transmitter gain [1] of the 4-section cavity feedback; default is 10
    G_tx_5 : float
        Transmitter gain [1] of the 5-section cavity feedback; default is 10
    open_loop : int(bool)
        Open (0) or closed (1) feedback loop; default is 1

    Attributes
    ----------
    OTFB_4 : class
        An SPSOneTurnFeedback type class
    OTFB_5 : class
        An SPSOneTurnFeedback type class
    V_sum : complex array
        Vector sum of RF voltage from all the cavities
    V_corr : float array
        RF voltage correction array to be applied in the tracker
    phi_corr : float array
        RF phase correction array to be applied in the tracker
    logger : logger
        Logger of the present class

    """

    def __init__(self, RFStation, Beam, Profile, G_llrf=10, G_tx=0.5,
                 a_comb=15/16, turns=1000,
                 Commissioning=CavityFeedbackCommissioning()):

        # Options for commissioning the feedback
        self.Commissioning = Commissioning
        self.rf = RFStation

        # Voltage partition proportional to the number of sections
        self.OTFB_4 = SPSOneTurnFeedback(RFStation, Beam, Profile, 4,
                                         n_cavities=2, V_part=4/9, G_llrf=float(G_llrf), G_tx=float(G_tx),
                                         a_comb=float(a_comb),
                                         Commissioning=self.Commissioning)
        self.OTFB_5 = SPSOneTurnFeedback(RFStation, Beam, Profile, 5,
                                         n_cavities=2, V_part=5/9, G_llrf=float(G_llrf), G_tx=float(G_tx),
                                         a_comb=float(a_comb),
                                         Commissioning=self.Commissioning)

        # Set up logging
        self.logger = logging.getLogger(__class__.__name__)
        self.logger.info("Class initialized")

        # Initialise OTFB without beam
        self.turns = int(turns)
        if turns < 1:
            raise RuntimeError("ERROR in SPSCavityFeedback: 'turns' has to" +
                               " be a positive integer!")
        self.track_init(debug=Commissioning.debug)

    def track(self):

        self.OTFB_4.track()
        self.OTFB_5.track()
        self.V_sum = self.OTFB_4.V_tot + self.OTFB_5.V_tot

        # Calculate OTFB correction w.r.t. RF voltage and phase in RFStation
        self.V_corr, self.phi_corr = cartesian_to_polar(self.V_sum)
<<<<<<< HEAD
        self.V_corr /= self.rf.voltage[0, self.rf.counter[0]]
        self.phi_corr -= self.rf.phi_rf[0, self.rf.counter[0]]
=======
        self.V_corr /= self.rf.voltage[0,self.rf.counter[0]]
        # subtract pi/2, which was added in llrf
        self.phi_corr -= self.rf.phi_rf[0,self.rf.counter[0]] + 0.5*np.pi

>>>>>>> ec391054

    def track_init(self, debug=False):

        if debug == True:
            import matplotlib.pyplot as plt
            f, ax1 = plt.subplots()
            ax2 = plt.twinx(ax1)
            ax1.set_xlabel("Time [s]")
            ax1.set_ylabel("Total voltage, real part [V]")
            ax2.set_ylabel("Total voltage, imaginary part (dotted) [V]")
            ax1.ticklabel_format(style='sci', axis='x', scilimits=(0, 0))
            ax1.ticklabel_format(style='sci', axis='y', scilimits=(0, 0))
            ax2.ticklabel_format(style='sci', axis='y', scilimits=(0, 0))
            plt.figure(2)
            ax = plt.axes()
            ax.set_xlabel("Time [s]")
            ax.set_ylabel("Total voltage, amplitude [V]")
            ax.ticklabel_format(style='sci', axis='y', scilimits=(0, 0))
            plt.figure(3)
            ax3 = plt.axes()
            
            from matplotlib import gridspec
            # Colors
            jet= plt.get_cmap('jet')
            colors = jet(np.linspace(0,1,self.turns))
            
            # Plot 1: cavity voltage
            fig1 = plt.figure(4, figsize=(8,10))
            gs1 = gridspec.GridSpec(2, 1) 
            ax1_1 = plt.subplot(gs1[0])
            ax1_2 = plt.subplot(gs1[1], sharex=ax1_1)
            plt.setp(ax1_1.get_xticklabels(), visible=False)
            # remove last tick label for the second subplot
            yticks = ax1_1.yaxis.get_major_ticks()
            yticks[0].set_visible(False)
            plt.subplots_adjust(hspace=.0)
            ax1_1.set_ylabel(r"$Re(V_{\mathsf{cav}})$ [MV]")
            ax1_2.set_xlabel(r"Time [$\mu$s]")
            ax1_2.set_ylabel(r"$Im(V_{\mathsf{cav}})$ [MV]")
            ax1_1.set_ylim((-1,5))
            ax1_2.set_ylim((0,7))


            from matplotlib import gridspec
            # Colors
            jet = plt.get_cmap('jet')
            colors = jet(np.linspace(0, 1, self.turns))

            # Plot 1: cavity voltage
            fig1 = plt.figure(4, figsize=(8, 10))
            gs1 = gridspec.GridSpec(2, 1)
            ax1_1 = plt.subplot(gs1[0])
            ax1_2 = plt.subplot(gs1[1], sharex=ax1_1)
            plt.setp(ax1_1.get_xticklabels(), visible=False)
            # remove last tick label for the second subplot
            yticks = ax1_1.yaxis.get_major_ticks()
            yticks[0].set_visible(False)
            plt.subplots_adjust(hspace=.0)
            ax1_1.set_ylabel(r"$Re(V_{\mathsf{cav}})$ [MV]")
            ax1_2.set_xlabel(r"Time [$\mu$s]")
            ax1_2.set_ylabel(r"$Im(V_{\mathsf{cav}})$ [MV]")
            ax1_1.set_ylim((-1, 5))
            ax1_2.set_ylim((0, 7))

        for i in range(self.turns):
            self.logger.debug("Pre-tracking w/o beam, iteration %d", i)
            self.OTFB_4.track_no_beam()
            self.OTFB_5.track_no_beam()
            self.V_sum = self.OTFB_4.V_tot + self.OTFB_5.V_tot

            if debug == True:
                ax1.plot(self.OTFB_4.profile.bin_centers, self.V_sum.real)
                ax2.plot(self.OTFB_4.profile.bin_centers, self.V_sum.imag, ':')
#                ax.plot(self.OTFB_4.profile.bin_centers,
#                        np.absolute(self.V_sum))
                ax.plot(self.OTFB_4.profile.bin_centers,
                        np.absolute(self.OTFB_4.V_tot))
                ax3.plot(np.absolute(self.OTFB_4.I_gen))
#                 time = np.linspace(0., self.OTFB_4.n_llrf*self.OTFB_4.profile.bin_size, self.OTFB_4.n_llrf, endpoint=True)
#                 ax1.plot(time, self.V_sum.real)
#                 ax2.plot(time, self.V_sum.imag, ':')
#                 ax.plot(time, np.absolute(self.V_sum))
#                ax.plot(np.absolute(self.OTFB_4.I_gen))
#                ax.plot(self.OTFB_4.profile.bin_centers,
#                        np.absolute(self.OTFB_4.V_gen))
<<<<<<< HEAD
                ax1_1.plot(1e6*self.OTFB_4.profile.bin_centers,
                           1e-6*(self.OTFB_4.V_tot.real +
                                 self.OTFB_5.V_tot.real),
                           color=colors[i])
                ax1_1.fill_between(1e6*self.OTFB_4.profile.bin_centers, 0,
                                   1e-6*(self.OTFB_4.V_tot.real +
                                         self.OTFB_5.V_tot.real),
                                   alpha=0.2, color=colors[i])
                ax1_2.plot(1e6*self.OTFB_4.profile.bin_centers,
                           1e-6*(self.OTFB_4.V_tot.imag +
                                 self.OTFB_5.V_tot.imag),
                           color=colors[i])
                ax1_2.fill_between(1e6*self.OTFB_4.profile.bin_centers, 0,
                                   1e-6*(self.OTFB_4.V_tot.imag +
                                         self.OTFB_5.V_tot.imag),
                                   alpha=0.2, color=colors[i])
                fig1.savefig("fig/V_ant_" + "%d" % (i+1) + ".png")

        # if debug == True:
            # fig.savefig("OTFB.png")
            # plt.show()


class SPSOneTurnFeedback(object):
=======
                ax1_1.plot(1e6*self.OTFB_4.profile.bin_centers, 
                    1e-6*(self.OTFB_4.V_tot.real + self.OTFB_5.V_tot.real), 
                    color=colors[i])
                ax1_1.fill_between(1e6*self.OTFB_4.profile.bin_centers, 0, 
                    1e-6*(self.OTFB_4.V_tot.real + self.OTFB_5.V_tot.real), 
                    alpha=0.2, color=colors[i])
                ax1_2.plot(1e6*self.OTFB_4.profile.bin_centers, 
                    1e-6*(self.OTFB_4.V_tot.imag + self.OTFB_5.V_tot.imag), 
                    color=colors[i])
                ax1_2.fill_between(1e6*self.OTFB_4.profile.bin_centers, 0, 
                    1e-6*(self.OTFB_4.V_tot.imag + self.OTFB_5.V_tot.imag), 
                    alpha=0.2, color=colors[i])
#                fig1.savefig("fig/V_ant_" + "%d" %(i+1) + ".png")

        
        #if debug == True:
            #fig.savefig("OTFB.png")
            #plt.show()



class SPSOneTurnFeedback(object): 
>>>>>>> ec391054
    r'''Voltage feedback around a travelling wave cavity with given amount of
    sections.

    Parameters
    ----------
    RFStation : class
        An RFStation type class
    Beam : class
        A Beam type class
    Profile : class
        A Profile type class
    n_sections : int
        Number of sections in the cavities
    n_cavities : int
        Number of cavities of the same type
    V_part : float
        Voltage partition for the given n_cavities; in range (0,1)
    G_tx : float
        Transmitter gain [A/V]; default is :math:`(50 \Omega)^{-1}`
    open_loop : int(bool)
        Open (0) or closed (1) feedback loop; default is 1

    Attributes
    ----------
    TWC : class
        A TravellingWaveCavity type class
    counter : int
        Counter of the current time step 
    omega_c : float
        Carrier revolution frequency [1/s] at the current time step
    omega_r : const float
        Resonant revolution frequency [1/s] of the travelling wave cavities
    V_gen : complex array
        Generator voltage [V] of the present turn in (I,Q) coordinates
    V_gen_prev : complex array
        Generator voltage [V] of the previous turn in (I,Q) coordinates
    V_ind_beam : complex array
        Beam-induced voltage [V] in (I,Q) coordinates
    V_ind_gen : complex array
        Generator-induced voltage [V] in (I,Q) coordinates
    V_tot : complex array
        Cavity voltage [V] at present turn in (I,Q) coordinates;
        :math:`V_{\mathsf{tot}}`
    a_comb : float
        Recursion constant of the comb filter; :math:`a_{\mathsf{comb}}=15/16`
    bw_cav : const float
        Cavity bandwidth; :math:`f_{\mathsf{bw,cav}} = 40 MHz`
    n_mov_av : const int
        Number of points for moving average modelling cavity response;
        :math:`n_{\mathsf{mov.av.}} = \frac{f_r}{f_{\mathsf{bw,cav}}}`, where
        :math:`f_r` is the cavity resonant frequency of TWC_4 and TWC_5
    logger : logger
        Logger of the present class

    '''

    def __init__(self, RFStation, Beam, Profile, n_sections, n_cavities=2,
                 V_part=4/9, G_llrf=10, G_tx=0.5, a_comb=15/16,
                 Commissioning=CavityFeedbackCommissioning()):

        # Set up logging
        self.logger = logging.getLogger(__class__.__name__)

        # Commissioning options
        self.open_loop = Commissioning.open_loop
        self.logger.debug("Opening overall OTFB loop")
        self.open_FB = Commissioning.open_FB
        self.logger.debug("Opening feedback of drive correction")
        self.open_drive = Commissioning.open_drive
        self.logger.debug("Opening drive to generator")

        # Read input
        self.rf = RFStation
        self.beam = Beam
        self.profile = Profile
        self.n_cavities = int(n_cavities)
        if self.n_cavities < 1:
            raise RuntimeError("ERROR in SPSOneTurnFeedback: argument" +
                               " n_cavities has invalid value!")
        self.V_part = float(V_part)
        if self.V_part*(1 - self.V_part) < 0:
            raise RuntimeError("ERROR in SPSOneTurnFeedback: V_part" +
                               " should be in range (0,1)!")

        # Gain settings
        self.G_llrf = float(G_llrf)
        self.G_tx = float(G_tx)

        # 200 MHz travelling wave cavity (TWC) model
        if n_sections in [4, 5]:
            self.TWC = eval("SPS" + str(n_sections) + "Section200MHzTWC()")
        else:
            raise RuntimeError("ERROR in SPSOneTurnFeedback: argument" +
                               " n_sections has invalid value!")
        self.logger.debug("SPS OTFB cavities: %d, sections: %d, voltage" +
                          " partition %.2f, gain: %.2e", self.n_cavities,
                          n_sections, self.V_part, self.G_tx)

        # TWC resonant frequency
        self.omega_r = self.TWC.omega_r

        # Initialise bunch-by-bunch voltage array with LENGTH OF PROFILE
        self.V_tot = np.zeros(self.profile.n_slices, dtype=complex)

        # Length of arrays in LLRF and V_ind_gen
        self.n_llrf = int(self.rf.t_rev[0]/self.profile.bin_size)
        # TODO: Bin size can change! Update affected variables!!
        self.logger.debug("Length of arrays in generator path %d", self.n_llrf)
        self.n_diff = self.n_llrf - self.profile.n_slices

        # Initialise comb filter
        self.V_gen_prev = np.zeros(self.n_llrf, dtype=complex)
        self.a_comb = float(a_comb)

        # Initialise cavity filter (moving average)
        self.n_mov_av = int(self.TWC.tau/self.profile.bin_size)
        self.logger.debug("Moving average over %d points", self.n_mov_av)
        if self.n_mov_av < 2:
            raise RuntimeError("ERROR in SPSOneTurnFeedback: profile has to" +
                               " have at least 12.5 ns resolution!")
        self.V_mov_av_prev = np.zeros(self.n_llrf, dtype=complex)
        self.V_mov_av_next = np.zeros(self.n_llrf, dtype=complex)

        # Initialise generator-induced voltage
        self.I_gen_prev = np.zeros(self.n_mov_av, dtype=complex)

        self.logger.info("Class initialized")

    def track(self):
        """Turn-by-turn tracking method."""

        # Present time step
        self.counter = self.rf.counter[0]
        # Present carrier frequency: main RF frequency
        self.omega_c = self.rf.omega_rf[0, self.counter]
        # Present delay time
        self.n_delay = int((self.rf.t_rev[0] - self.TWC.tau)
                           / self.profile.bin_size)

        # Update the impulse response at present carrier frequency
        self.TWC.impulse_response(self.omega_c, self.profile.bin_centers)

        # On current measured (I,Q) voltage, apply LLRF model
        self.llrf_model()

        # Generator-induced voltage from generator current
        self.generator_induced_voltage()

        # Beam-induced voltage from beam profile
        self.beam_induced_voltage()

        # Sum and convert to voltage amplitude and phase
        self.V_tot = self.V_ind_beam + self.V_ind_gen[:self.profile.n_slices]

    def track_no_beam(self):
        """Initial tracking method, before injecting beam."""

        # Present time step
        self.counter = int(0)
        # Present carrier frequency: main RF frequency
        self.omega_c = self.rf.omega_rf[0, 0]
        # Present delay time
        self.n_delay = int((self.rf.t_rev[0] - self.TWC.tau)
                           / self.profile.bin_size)

        # Update the impulse response at present carrier frequency
        self.TWC.impulse_response(self.omega_c, self.profile.bin_centers)

        # On current measured (I,Q) voltage, apply LLRF model
        self.llrf_model()

        # Generator-induced voltage from generator current
        self.logger.debug("Total voltage to generator %.3e V",
                          np.mean(np.absolute(self.V_gen)))
        self.generator_induced_voltage()
        self.logger.debug("Total current from generator %.3e A",
                          np.mean(np.absolute(self.I_gen))/self.profile.bin_size)

        # Sum and convert to voltage amplitude and phase
        self.V_tot = self.V_ind_gen[:self.profile.n_slices]
        self.logger.debug("Average total voltage, last half of array %.3e V",
                          np.mean(np.absolute(self.V_tot[int(0.5*self.profile.n_slices):])))

    def llrf_model(self):
        """Models the LLRF part of the OTFB.

        Attributes
        ----------
        V_set : complex array
            Voltage set point [V] in (I,Q); :math:`V_{\mathsf{set}}`, amplitude
            proportional to voltage partition
        V_gen : complex array
            Generator voltage [V] in (I,Q); 
            :math:`V_{\mathsf{gen}} = V_{\mathsf{set}} - V_{\mathsf{tot}}`

        """

        # Voltage set point of current turn (I,Q); depends on voltage partition
        # Sinusoidal voltage completely in Q
<<<<<<< HEAD
        self.V_set = polar_to_cartesian(self.V_part *
                                        self.rf.voltage[0,
                                                        self.counter], self.rf.phi_rf[0, self.counter]
                                        + 0.5*np.pi)
=======
        self.V_set = polar_to_cartesian(self.V_part* \
            self.rf.voltage[0,self.counter], self.rf.phi_rf[0,self.counter] 
            + 0.5*np.pi)
        # pi/2 needs to be subtraced from final correction in track method
>>>>>>> ec391054
        # Convert to array
        self.V_set *= np.ones(self.n_llrf)

        # Difference of set point and actual voltage
        self.V_gen = self.V_set - self.open_loop*np.concatenate((self.V_tot,
                                                                 np.zeros(self.n_diff, dtype=complex)))

        # Closed-loop gain
        self.V_gen *= self.G_llrf
        self.logger.debug("Set voltage %.6f MV",
                          1e-6*np.mean(np.absolute(self.V_set)))
        self.logger.debug("Antenna voltage %.6f MV",
                          1e-6*np.mean(np.absolute(self.V_tot)))
        self.logger.debug("Voltage error %.6f MV",
                          1e-6*np.mean(np.absolute(self.V_gen)))

        # One-turn delay comb filter; memorise the value of the previous turn
        self.V_gen = comb_filter(self.V_gen_prev, self.V_gen, self.a_comb)
        self.V_gen_prev = np.copy(self.V_gen)

        # Modulate from omega_rf to omega_r
        self.V_gen = modulator(self.V_gen, self.omega_c, self.omega_r,
                               self.profile.bin_size)

        # Shift signals with the delay time
        V_gen_in = np.copy(self.V_gen)
        self.V_gen = np.concatenate((self.V_mov_av_prev[-self.n_delay:],
                                     self.V_gen[:self.n_llrf-self.n_delay]))

        # Cavity filter: CIRCULAR moving average over filling time
        # Memorize last points of previous turn for beginning of next turn
        self.V_gen = moving_average(
            self.V_gen, self.n_mov_av, x_prev=self.V_mov_av_prev[-self.n_delay-self.n_mov_av:-self.n_delay])
        self.V_mov_av_prev = np.copy(V_gen_in)

    def generator_induced_voltage(self):
        """Calculates the generator-induced voltage. The transmitter model is
        a simple linear gain [C/V] converting voltage to charge.
<<<<<<< HEAD

        ..math:: I = G_{\mathsfs{tx}} \frac{V}{R_{\mathsf{gen}}},

=======
        
        .. math:: I = G_{\mathsfs{tx}} \frac{V}{R_{\mathsf{gen}}},
        
>>>>>>> ec391054
        where :math:`R_{\mathsf{gen}}` is the generator resistance,
        :py:attr:`llrf.impulse_response.TravellingWaveCavity.R_gen`

        Attributes
        ----------
        I_gen : complex array
            RF component of the generator charge [C] at the present time step
        V_ind_gen : complex array
            Induced voltage [V] from generator-cavity interaction

        """

        # Add correction to the drive already existing
        self.V_gen = self.open_FB*modulator(self.V_gen, self.omega_r,
                                            self.omega_c, self.profile.bin_size) + self.open_drive*self.V_set

        # Generator charge from voltage, transmitter model
        self.I_gen = self.G_tx*self.V_gen/self.TWC.R_gen*self.profile.bin_size

        # Circular convolution: attach last points of previous turn
        self.I_gen = np.concatenate((self.I_gen_prev, self.I_gen))

        # Generator-induced voltage
        self.induced_voltage('gen')
        # Update memory of previous turn
        self.I_gen_prev = self.I_gen[-self.n_mov_av:]

    def induced_voltage(self, name):
        r"""Generation of beam- or generator-induced voltage from the beam or
        generator current, at a given carrier frequency and turn. The induced
        voltage :math:`V(t)` is calculated from the impulse response matrix 
        :math:`h(t)` as follows:

        .. math:: 
            \left( \begin{matrix} V_I(t) \\ 
            V_Q(t) \end{matrix} \right)
            = \left( \begin{matrix} h_s(t) & - h_c(t) \\
            h_c(t) & h_s(t) \end{matrix} \right)
            * \left( \begin{matrix} I_I(t) \\ 
            I_Q(t) \end{matrix} \right) \, ,

        where :math:`*` denotes convolution,
        :math:`h(t)*x(t) = \int d\tau h(\tau)x(t-\tau)`. If the carrier
        frequency is close to the cavity resonant frequency, :math:`h_c = 0`.

        :seealso: :py:class:`llrf.impulse_response.TravellingWaveCavity`

        The impulse response is made to be the same length as the beam profile.

        """

<<<<<<< HEAD
        self.__setattr__("V_ind_"+name,
                         self.matr_conv(self.__getattribute__("I_"+name),
                                        self.TWC.__getattribute__("h_"+name)))
        self.logger.debug("Matrix convolution for V_ind")
=======
        if self.TWC.__getattribute__("hc_"+name) is None:
            self.__setattr__("V_ind_"+name, 
                self.diag_conv(self.__getattribute__("I_"+name),
                               self.TWC.__getattribute__("hs_"+name)))
            self.logger.debug("Diagonal convolution for V_ind")
        else:
            self.__setattr__("V_ind_"+name,
                self.matr_conv(self.__getattribute__("I_"+name), 
                               self.TWC.__getattribute__("hs_"+name), 
                               self.TWC.__getattribute__("hc_"+name)))
            self.logger.debug("Matrix convolution for V_ind")
>>>>>>> ec391054

        if name == "beam":
            self.V_ind_beam = -self.n_cavities \
                * self.V_ind_beam[:self.profile.n_slices]  # WHAT IS THE CORRECT SIGN???

        elif name == "gen":
            # Circular convolution
            self.V_ind_gen = +self.n_cavities \
                * self.V_ind_gen[self.n_mov_av:self.n_llrf+self.n_mov_av]

    def beam_induced_voltage(self, lpf=True):
        """Calculates the beam-induced voltage 

        Parameters
        ----------
        lpf : bool
            Apply low-pass filter for beam current calculation; default is True 

        Attributes
        ----------
        I_beam : complex array
            RF component of the beam charge [C] at the present time step
        V_ind_beam : complex array
            Induced voltage [V] from beam-cavity interaction

        """

        # Beam current from profile
        self.I_beam = rf_beam_current(self.profile, self.omega_c,
                                      self.rf.t_rev[self.counter], lpf=lpf)
        # Beam-induced voltage
        self.induced_voltage('beam')

    def matr_conv(self, I, h):
        """Convolution of beam current with impulse response; uses a complete
        matrix with off-diagonal elements."""

        return scipy.signal.fftconvolve(I, h, mode='full')

    def call_conv(self, signal, kernel):
        """Routine to call optimised C++ convolution"""

        # Make sure that the buffers are stored contiguously
        signal = np.ascontiguousarray(signal)
        kernel = np.ascontiguousarray(kernel)

        result = np.zeros(len(kernel) + len(signal) - 1)
        libblond.convolution(signal.ctypes.data_as(ctypes.c_void_p),
                             ctypes.c_int(len(signal)),
                             kernel.ctypes.data_as(ctypes.c_void_p),
                             ctypes.c_int(len(kernel)),
                             result.ctypes.data_as(ctypes.c_void_p))

        return result
<|MERGE_RESOLUTION|>--- conflicted
+++ resolved
@@ -111,15 +111,11 @@
 
         # Calculate OTFB correction w.r.t. RF voltage and phase in RFStation
         self.V_corr, self.phi_corr = cartesian_to_polar(self.V_sum)
-<<<<<<< HEAD
-        self.V_corr /= self.rf.voltage[0, self.rf.counter[0]]
-        self.phi_corr -= self.rf.phi_rf[0, self.rf.counter[0]]
-=======
+
         self.V_corr /= self.rf.voltage[0,self.rf.counter[0]]
         # subtract pi/2, which was added in llrf
         self.phi_corr -= self.rf.phi_rf[0,self.rf.counter[0]] + 0.5*np.pi
 
->>>>>>> ec391054
 
     def track_init(self, debug=False):
 
@@ -205,7 +201,7 @@
 #                ax.plot(np.absolute(self.OTFB_4.I_gen))
 #                ax.plot(self.OTFB_4.profile.bin_centers,
 #                        np.absolute(self.OTFB_4.V_gen))
-<<<<<<< HEAD
+
                 ax1_1.plot(1e6*self.OTFB_4.profile.bin_centers,
                            1e-6*(self.OTFB_4.V_tot.real +
                                  self.OTFB_5.V_tot.real),
@@ -230,30 +226,7 @@
 
 
 class SPSOneTurnFeedback(object):
-=======
-                ax1_1.plot(1e6*self.OTFB_4.profile.bin_centers, 
-                    1e-6*(self.OTFB_4.V_tot.real + self.OTFB_5.V_tot.real), 
-                    color=colors[i])
-                ax1_1.fill_between(1e6*self.OTFB_4.profile.bin_centers, 0, 
-                    1e-6*(self.OTFB_4.V_tot.real + self.OTFB_5.V_tot.real), 
-                    alpha=0.2, color=colors[i])
-                ax1_2.plot(1e6*self.OTFB_4.profile.bin_centers, 
-                    1e-6*(self.OTFB_4.V_tot.imag + self.OTFB_5.V_tot.imag), 
-                    color=colors[i])
-                ax1_2.fill_between(1e6*self.OTFB_4.profile.bin_centers, 0, 
-                    1e-6*(self.OTFB_4.V_tot.imag + self.OTFB_5.V_tot.imag), 
-                    alpha=0.2, color=colors[i])
-#                fig1.savefig("fig/V_ant_" + "%d" %(i+1) + ".png")
-
-        
-        #if debug == True:
-            #fig.savefig("OTFB.png")
-            #plt.show()
-
-
-
-class SPSOneTurnFeedback(object): 
->>>>>>> ec391054
+
     r'''Voltage feedback around a travelling wave cavity with given amount of
     sections.
 
@@ -453,17 +426,11 @@
 
         # Voltage set point of current turn (I,Q); depends on voltage partition
         # Sinusoidal voltage completely in Q
-<<<<<<< HEAD
-        self.V_set = polar_to_cartesian(self.V_part *
-                                        self.rf.voltage[0,
-                                                        self.counter], self.rf.phi_rf[0, self.counter]
-                                        + 0.5*np.pi)
-=======
+
         self.V_set = polar_to_cartesian(self.V_part* \
-            self.rf.voltage[0,self.counter], self.rf.phi_rf[0,self.counter] 
-            + 0.5*np.pi)
+            self.rf.voltage[0,self.counter], self.rf.phi_rf[0,self.counter]             + 0.5*np.pi)
         # pi/2 needs to be subtraced from final correction in track method
->>>>>>> ec391054
+
         # Convert to array
         self.V_set *= np.ones(self.n_llrf)
 
@@ -502,15 +469,10 @@
     def generator_induced_voltage(self):
         """Calculates the generator-induced voltage. The transmitter model is
         a simple linear gain [C/V] converting voltage to charge.
-<<<<<<< HEAD
-
-        ..math:: I = G_{\mathsfs{tx}} \frac{V}{R_{\mathsf{gen}}},
-
-=======
+
         
         .. math:: I = G_{\mathsfs{tx}} \frac{V}{R_{\mathsf{gen}}},
         
->>>>>>> ec391054
         where :math:`R_{\mathsf{gen}}` is the generator resistance,
         :py:attr:`llrf.impulse_response.TravellingWaveCavity.R_gen`
 
@@ -562,24 +524,12 @@
 
         """
 
-<<<<<<< HEAD
+
         self.__setattr__("V_ind_"+name,
                          self.matr_conv(self.__getattribute__("I_"+name),
                                         self.TWC.__getattribute__("h_"+name)))
         self.logger.debug("Matrix convolution for V_ind")
-=======
-        if self.TWC.__getattribute__("hc_"+name) is None:
-            self.__setattr__("V_ind_"+name, 
-                self.diag_conv(self.__getattribute__("I_"+name),
-                               self.TWC.__getattribute__("hs_"+name)))
-            self.logger.debug("Diagonal convolution for V_ind")
-        else:
-            self.__setattr__("V_ind_"+name,
-                self.matr_conv(self.__getattribute__("I_"+name), 
-                               self.TWC.__getattribute__("hs_"+name), 
-                               self.TWC.__getattribute__("hc_"+name)))
-            self.logger.debug("Matrix convolution for V_ind")
->>>>>>> ec391054
+
 
         if name == "beam":
             self.V_ind_beam = -self.n_cavities \
@@ -633,4 +583,4 @@
                              ctypes.c_int(len(kernel)),
                              result.ctypes.data_as(ctypes.c_void_p))
 
-        return result
+        return result