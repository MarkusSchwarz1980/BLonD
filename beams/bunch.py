--- conflicted
+++ resolved
@@ -9,42 +9,24 @@
 
 
 from beams.slices import *
-<<<<<<< HEAD
-from beams.matching import match_transverse, match_longitudinal
-from configuration import *
-# from trackers.longitudinal_tracker import *
-import cobra_functions.cobra_functions as cp
+from beams.matching import match_transverse, match_longitudinal, unmatched_inbucket
+from scipy.constants import c, e
 
 
 def bunch_matched_and_sliced(n_particles, charge, energy, intensity, mass,
-                             epsn_x, epsn_y, ltm, length, bucket, matching,
+                             epsn_x, epsn_y, ltm, bunch_length, bucket, matching,
                              n_slices, nsigmaz, slicemode='cspace'):
 
     # bunch = Bunch.from_empty(1e3, charge, energy, intensity, mass)
     # x, xp, y, yp, dz, dp = random.gsl_quasirandom(bunch)  
     bunch = Bunch.from_gaussian(n_particles, charge, energy, intensity, mass)
     bunch.match_transverse(epsn_x, epsn_y, ltm)
-    bunch.match_longitudinal(epsn_z, bucket, matching)
-=======
-from beams.matching import match_transverse, match_longitudinal, unmatched_inbucket
-from scipy.constants import c, e
-
-
-def bunch_matched_and_sliced(n_particles, charge, energy, intensity, mass,
-                             epsn_x, epsn_y, ltm, bunch_length, bucket, matching,
-                             n_slices, nsigmaz, slicemode='cspace'):
-
-    bunch = Bunch.from_gaussian(n_particles, charge, energy, intensity, mass)
-    bunch.match_transverse(epsn_x, epsn_y, ltm)
     bunch.match_longitudinal(bunch_length, bucket, matching)
->>>>>>> 69661c14
     bunch.set_slices(Slices(n_slices, nsigmaz, slicemode))
     bunch.update_slices()
 
     return bunch
 
-<<<<<<< HEAD
-=======
 def bunch_unmatched_inbucket_sliced(n_particles, charge, energy, intensity, mass,
                              epsn_x, epsn_y, ltm, sigma_dz, sigma_dp, bucket,
                              n_slices, nsigmaz, slicemode='cspace'):
@@ -55,7 +37,6 @@
     bunch.update_slices()
     
     return bunch
->>>>>>> 69661c14
 
 class Bunch(object):
     '''
@@ -76,11 +57,7 @@
         self.dp = dp
 
     @classmethod
-<<<<<<< HEAD
-    def from_copy(cls, x, xp, y, yp, dz, dp):
-=======
     def from_copy(cls, x, xp, y, yp, dz, dp, identity):
->>>>>>> 69661c14
 
         x = np.copy(x)
         xp = np.copy(xp)
@@ -88,10 +65,6 @@
         yp = np.copy(yp)
         dz = np.copy(dz)
         dp = np.copy(dp)
-<<<<<<< HEAD
-
-        self = cls(x, xp, y, yp, dz, dp)
-=======
         
         self = cls(x, xp, y, yp, dz, dp)
         
@@ -113,23 +86,6 @@
         self = cls(x, xp, y, yp, dz, dp)
 
         self.set_scalar_quantities(charge, energy, intensity, mass)
->>>>>>> 69661c14
-
-        return self
-
-    @classmethod
-    def from_empty(cls, n_particles, charge, energy, intensity, mass):
-
-        x = np.zeros(n_particles)
-        xp = np.zeros(n_particles)
-        y = np.zeros(n_particles)
-        yp = np.zeros(n_particles)
-        dz = np.zeros(n_particles)
-        dp = np.zeros(n_particles)
-
-        self = cls(x, xp, y, yp, dz, dp)
-
-        self.set_scalar_quantities(charge, energy, intensity, mass)
 
         return self
 
@@ -155,13 +111,6 @@
 
         return self
 
-<<<<<<< HEAD
-        self.set_scalar_quantities(charge, energy, intensity, mass)
-
-        return self
-
-=======
->>>>>>> 69661c14
     @classmethod
     def from_uniform(cls, n_particles, charge, energy, intensity, mass):
 
@@ -174,11 +123,8 @@
 
         self = cls(x, xp, y, yp, dz, dp)
 
-<<<<<<< HEAD
-=======
         self.n_particles = len(x)
         self.identity = np.arange(n_particles) + 1
->>>>>>> 69661c14
         self.set_scalar_quantities(charge, energy, intensity, mass)
 
         return self
@@ -215,13 +161,10 @@
     def match_longitudinal(self, length, bucket=None, matching=None):
 
         match_longitudinal(length, bucket, matching)(self)
-<<<<<<< HEAD
-=======
 
     def unmatched_inbucket(self, sigma_dz, sigma_dp, bucket=None):
 
         unmatched_inbucket(self, sigma_dz, sigma_dp, bucket)
->>>>>>> 69661c14
 
     # @profile
     def compute_statistics(self):
@@ -229,42 +172,6 @@
         if not hasattr(self, 'slices'):
             print "*** WARNING: bunch not yet sliced! Aborting..."
             sys.exit(-1)
-<<<<<<< HEAD
-        else:
-            n_particles = len(self.x)
-
-            indices = [self.slices.index(i) for i in range(n_slices + 2)]
-            indices.append(range(n_particles))
-
-        for i in xrange(n_slices + 3):
-            n = len(indices[i])
-            if n:
-                x = self.x[indices[i]]
-                xp = self.xp[indices[i]]
-                y = self.y[indices[i]]
-                yp = self.yp[indices[i]]
-                dz = self.dz[indices[i]]
-                dp = self.dp[indices[i]]
-
-                self.slices.mean_x[i] = cp.mean(x)
-                self.slices.mean_xp[i] = cp.mean(xp)
-                self.slices.mean_y[i] = cp.mean(y)
-                self.slices.mean_yp[i] = cp.mean(yp)
-                self.slices.mean_dz[i] = cp.mean(dz)
-                self.slices.mean_dp[i] = cp.mean(dp)
- 
-                self.slices.sigma_x[i] = cp.std(x)
-                self.slices.sigma_y[i] = cp.std(y)
-                self.slices.sigma_dz[i] = cp.std(dz)
-                self.slices.sigma_dp[i] = cp.std(dp)
-
-                self.slices.epsn_x[i] = cp.emittance(x, xp) * self.gamma * self.beta * 1e6
-                self.slices.epsn_y[i] = cp.emittance(y, yp) * self.gamma * self.beta * 1e6
-                self.slices.epsn_z[i] = 4 * np.pi \
-                                      * self.slices.sigma_dz[i] * self.slices.sigma_dp[i] \
-                                      * self.mass * self.gamma * self.beta * c / e
-
-=======
      
         i1 = np.append(np.cumsum(self.slices.charge[:-1]), self.slices.charge[-1])
         i0 = np.zeros(len(i1), dtype='int')
@@ -296,19 +203,12 @@
 								  * self.slices.sigma_dz[i] * self.slices.sigma_dp[i] \
 								  * self.mass * self.gamma * self.beta * c / e
 								  							  
->>>>>>> 69661c14
     def set_slices(self, slices):
 
         self.slices = slices
 
     def update_slices(self):
 
-<<<<<<< HEAD
-        # if not hasattr(self, 'slices'):
-        #     self.slices = Slices(n_slices)
-
-=======
->>>>>>> 69661c14
         assert(hasattr(self, 'slices'))
 
         if self.slices.slicemode == 'ccharge':
