--- conflicted
+++ resolved
@@ -242,32 +242,14 @@
         self.charge = RFSectionParameters.Particle.charge
         self.harmonic = RFSectionParameters.harmonic 
         self.voltage = RFSectionParameters.voltage  
-<<<<<<< HEAD
         self.phi_noise = RFSectionParameters.phi_noise
-        self.phi_rf = RFSectionParameters.phi_rf
+        self.phi_rf = RFSectionParameters.phi_rf_d
         self.phi_s = RFSectionParameters.phi_s
         self.omega_rf = RFSectionParameters.omega_rf
-=======
-
-        #: *Import RF phase noise [rad] (from RFSectionParameters)*
-        self.phi_noise = RFSectionParameters.phi_noise
-
-        #: *Import phi_s [rad] (from RFSectionParameters)* # needed for FullRingAndRF
-        self.phi_s = RFSectionParameters.phi_s
-
-        #: *Import RF phase [rad] (from RFSectionParameters)*
-        self.phi_RF = RFSectionParameters.phi_rf_d
-
-        #: *Import actual RF frequency [1/s] (from RFSectionParameters)*
-        self.omega_RF = RFSectionParameters.omega_rf
-        
-        #: *Slippage factor (0th order) for the given RF section*
->>>>>>> a37093c7
         self.eta_0 = RFSectionParameters.eta_0
         self.eta_1 = RFSectionParameters.eta_1
         self.eta_2 = RFSectionParameters.eta_2
         self.alpha_order = RFSectionParameters.alpha_order
-<<<<<<< HEAD
         self.acceleration_kick = - RFSectionParameters.delta_E  
 
         # Other imports
@@ -292,34 +274,6 @@
         except:
             raise RuntimeError("ERROR in RingAndRFTracker: Choice of"+
                 " interpolation not recognised!")    
-=======
-        
-        #: *Fill unused eta arrays with zeros*
-        for i in range( self.alpha_order, 3 ):
-            setattr(self, "eta_%s" %i, np.zeros(RFSectionParameters.n_turns+1))       
-        ### End of import of RF section parameters #############################
-            
-        #: *Synchronous energy change* :math:`: \quad - \delta E_s`
-        self.acceleration_kick = - RFSectionParameters.delta_E 
-        
-        #: | *Choice of drift solver options*
-        self.solver = solver
-        if self.solver != b'simple' and self.solver != b'full':
-            raise RuntimeError("ERROR: Choice of longitudinal solver not recognized! Aborting...")
-            
-        #: | *Set to 'full' if higher orders of eta are used*
-        if self.alpha_order > 1:
-            self.solver = 'full'
-        
-        # Set the horizontal cut
-        self.dE_max = dE_max
-        
-        # Periodicity setting up
-        self.periodicity = periodicity
-            
-        # Use interpolate to apply kick
-        self.rf_kick_interp = rf_kick_interp
->>>>>>> a37093c7
         self.slices = Slices
         self.totalInducedVoltage = TotalInducedVoltage        
         if self.interpolation and self.slices is None:
