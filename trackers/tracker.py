--- conflicted
+++ resolved
@@ -47,18 +47,10 @@
             self.ring_circumference += RingAndRFSectionElement.section_length
 
         #: *Ring radius in [m]*
-<<<<<<< HEAD
-        self.ring_radius = self.ring_circumference/(2*np.pi)
-        
-        
-    def potential_well_generation(self, turn=0, n_points=1e5, 
-                                  main_harmonic_option='lowest_freq', 
-=======
         self.ring_radius = self.ring_circumference / (2*np.pi)
 
     def potential_well_generation(self, turn=0, n_points=1e5,
                                   main_harmonic_option='lowest_freq',
->>>>>>> b7d3ad36
                                   dt_margin_percent=0., time_array=None):
         """Method to generate the potential well out of the RF systems. The 
         assumption made is that all the RF voltages are averaged over one turn.
@@ -82,7 +74,6 @@
         for RingAndRFSectionElement in self.RingAndRFSection_list:
             charge = RingAndRFSectionElement.charge
             for rf_system in range(RingAndRFSectionElement.n_rf):
-<<<<<<< HEAD
                 voltages = np.append(voltages, 
                     RingAndRFSectionElement.voltage[rf_system, turn])
                 omega_rf = np.append(omega_rf, 
@@ -94,19 +85,6 @@
         omega_rf = np.array(omega_rf, ndmin=2)
         phi_offsets = np.array(phi_offsets, ndmin=2)
         
-=======
-                voltages = np.append(voltages,
-                                     RingAndRFSectionElement.voltage[rf_system, turn])
-                omega_rf = np.append(omega_rf,
-                                     RingAndRFSectionElement.omega_rf[rf_system, turn])
-                phi_offsets = np.append(phi_offsets,
-                                        RingAndRFSectionElement.phi_rf[rf_system, turn])
-
-        voltages = np.array(voltages, ndmin=2)
-        omega_rf = np.array(omega_rf, ndmin=2)
-        phi_offsets = np.array(phi_offsets, ndmin=2)
-
->>>>>>> b7d3ad36
         if main_harmonic_option is 'lowest_freq':
             main_omega_rf = np.min(omega_rf)
         elif main_harmonic_option is 'highest_voltage':
@@ -115,13 +93,8 @@
                 isinstance(main_harmonic_option, float):
             if omega_rf[omega_rf == main_harmonic_option].size == 0:
                 raise RuntimeError("ERROR in FullRingAndRF: The desired" +
-<<<<<<< HEAD
                     " harmonic to compute the potential well does not match" +
                     " the RF parameters...")
-=======
-                                   " harmonic to compute the potential well does not match" +
-                                   " the RF parameters...")
->>>>>>> b7d3ad36
             main_omega_rf = np.min(omega_rf[omega_rf == main_harmonic_option])
 
         slippage_factor = self.RingAndRFSection_list[0].eta_0[turn]
@@ -139,17 +112,10 @@
 
         eom_factor_potential = np.sign(slippage_factor)*charge / \
             (RingAndRFSectionElement.t_rev[turn])
-<<<<<<< HEAD
         
         potential_well = - cumtrapz(eom_factor_potential*(self.total_voltage - 
             (- RingAndRFSectionElement.acceleration_kick[turn])/abs(charge)), 
             dx=time_array[1] - time_array[0], initial=0)
-=======
-
-        potential_well = -cumtrapz(eom_factor_potential*(self.total_voltage -
-                                                         (-RingAndRFSectionElement.acceleration_kick[turn])/abs(charge)),
-                                   dx=time_array[1]-time_array[0], initial=0)
->>>>>>> b7d3ad36
         potential_well = potential_well - np.min(potential_well)
 
         self.potential_well_coordinates = time_array
@@ -256,7 +222,6 @@
         is False
 
     """
-<<<<<<< HEAD
         
     def __init__(self, RFStation, Beam, solver='simple', BeamFeedback=None,
                  NoiseFeedback=None, CavityFeedback=None, periodicity=False,
@@ -265,13 +230,6 @@
         # Set up logging
         self.logger = logging.getLogger(__class__.__name__)
         self.logger.info("Class initialized")
-=======
-
-    def __init__(self, RFStation, Beam, solver='simple', BeamFeedback=None,
-                 NoiseFeedback=None, CavityFeedback=None,
-                 periodicity=False, interpolation=False, Profile=None,
-                 TotalInducedVoltage=None):
->>>>>>> b7d3ad36
 
         # Imports from RF parameters
         self.rf_params = RFStation
@@ -299,11 +257,7 @@
         self.solver = str(solver)
         if self.solver not in ['simple', 'exact']:
             raise RuntimeError("ERROR in RingAndRFTracker: Choice of" +
-<<<<<<< HEAD
                 " longitudinal solver not recognised!")    
-=======
-                               " longitudinal solver not recognised!")
->>>>>>> b7d3ad36
         if self.alpha_order > 1:  # Set exact solver for higher orders of eta
             self.solver = 'exact'
         self.solver = self.solver.encode(encoding='utf_8')
@@ -323,7 +277,6 @@
             raise RuntimeError("ERROR in RingAndRFTracker: Choice of" +
                                " interpolation not recognised!")
         self.profile = Profile
-<<<<<<< HEAD
         self.totalInducedVoltage = TotalInducedVoltage        
         if (self.interpolation is True) and (self.profile is None):
             raise RuntimeError("ERROR in RingAndRFTracker: Please specify a" +
@@ -339,21 +292,6 @@
             self.logger.warning("Setting interpolation to TRUE")
         
  
-=======
-        self.totalInducedVoltage = TotalInducedVoltage
-        if (self.interpolation == True) and (self.profile is None):
-            raise RuntimeError("ERROR in RingAndRFTracker: Please specify a" +
-                               " Profile object to use the interpolation option")
-        if (self.cavityFB != None):
-            self.interpolation = True  # obligatory interpolation if cavFB on
-            if (self.profile is None):
-                raise RuntimeError("ERROR in RingAndRFTracker: Please specify" +
-                                   " a Profile object to use the CavityFeedback class")
-        if (self.rf_params.empty == True) and (self.periodicity == True):
-            raise RuntimeError("ERROR in RingAndRFTracker: Empty RFStation" +
-                               " with periodicity not yet implemented!")
-
->>>>>>> b7d3ad36
     def kick(self, beam_dt, beam_dE, index):
         """Function updating the particle energy due to the RF kick in a given
         RF station. The kicks are summed over the different harmonic RF systems
@@ -367,14 +305,8 @@
             \Delta E^{n+1} = \Delta E^n + \sum_{k=0}^{n_{\mathsf{rf}}-1}{e V_k^n \\sin{\\left(\omega_{\mathsf{rf,k}}^n \\Delta t^n + \phi_{\mathsf{rf,k}}^n \\right)}} - (E_s^{n+1} - E_s^n) 
 
         """
-<<<<<<< HEAD
         
         voltage_kick = np.ascontiguousarray(self.charge*self.voltage[:, index])
-=======
-
-        voltage_kick = np.ascontiguousarray(self.charge *
-                                            self.voltage[:, index])
->>>>>>> b7d3ad36
         omegarf_kick = np.ascontiguousarray(self.omega_rf[:, index])
         phirf_kick = np.ascontiguousarray(self.phi_rf[:, index])
 
@@ -434,7 +366,6 @@
                                                          self.counter[0]])
             phi_rf = np.append(phi_rf, self.phi_rf[rf_system,
                                                    self.counter[0]])
-<<<<<<< HEAD
                         
         voltages = np.array(voltages, ndmin=2)
         omega_rf = np.array(omega_rf, ndmin=2)
@@ -451,28 +382,6 @@
             self.rf_voltage = np.sum(voltages.T*
                 np.sin(omega_rf.T*self.profile.bin_centers + phi_rf.T), axis=0)
                      
-=======
-
-        voltages = np.array(voltages, ndmin=2)
-        omega_rf = np.array(omega_rf, ndmin=2)
-        phi_rf = np.array(phi_rf, ndmin=2)
-
-        if self.cavityFB:  # FIX FOR DIFFERENT HARMONICS!
-            #             self.rf_voltage = np.sum(voltages.T*self.cavityFB.v_corr* \
-            #                 np.sin(omega_rf.T*self.profile.bin_centers +
-            #                        phi_rf.T*self.cavityFB.v_corr), axis = 0)
-            self.rf_voltage = voltages[0, 0] * self.cavityFB.V_corr * \
-                np.sin(omega_rf[0, 0] * self.profile.bin_centers +
-                       phi_rf[0, 0] + self.cavityFB.phi_corr) + \
-                np.sum(voltages.T[1:]*np.sin(omega_rf.T[1:] *  # TODO: test with multiple harmonics, think about 800 MHz OTFB
-                                             self.profile.bin_centers + phi_rf.T[1:]), axis=0)
-        else:
-            self.rf_voltage = np.sum(voltages.T *
-                                     np.sin(
-                                         omega_rf.T * self.profile.bin_centers + phi_rf.T),
-                                     axis=0)
-
->>>>>>> b7d3ad36
     def track(self):
         """Tracking method for the section. Applies first the kick, then the 
         drift. Calls also RF/beam feedbacks if applicable. Updates the counter
@@ -482,13 +391,8 @@
         """
 
         # Add phase noise directly to the cavity RF phase
-<<<<<<< HEAD
         if self.phi_noise is not None:
             if self.noiseFB is not None:
-=======
-        if self.phi_noise != None:
-            if self.noiseFB != None:
->>>>>>> b7d3ad36
                 self.phi_rf[:, self.counter[0]] += \
                     self.noiseFB.x * self.phi_noise[:, self.counter[0]]
             else:
@@ -496,32 +400,16 @@
                     self.phi_noise[:, self.counter[0]]
 
         # Determine phase loop correction on RF phase and frequency
-<<<<<<< HEAD
         if self.beamFB is not None and self.counter[0] >= self.beamFB.delay:
             self.beamFB.track()  
         
-=======
-        if self.beamFB != None and self.counter[0] >= self.beamFB.delay:
-            self.beamFB.track()
-
->>>>>>> b7d3ad36
         if self.periodicity:
 
             # Distinguish the particles inside the frame from the particles on
             # the right-hand side of the frame.
             self.indices_right_outside = \
-                np.where(self.beam.dt > self.t_rev[self.counter[0]+1])[0]
+                np.where(self.beam.dt > self.t_rev[self.counter[0] + 1])[0]
             self.indices_inside_frame = \
-<<<<<<< HEAD
-                np.where(self.beam.dt < self.t_rev[self.counter[0]+1])[0]
-            
-            if len(self.indices_right_outside) > 0:
-                # Change reference of all the particles on the right of the 
-                # current frame; these particles skip one kick and drift
-                self.beam.dt[self.indices_right_outside] -= \
-                    self.t_rev[self.counter[0]+1]
-                # Synchronize the bunch with the particles that are on the 
-=======
                 np.where(self.beam.dt < self.t_rev[self.counter[0] + 1])[0]
 
             if len(self.indices_right_outside) > 0:
@@ -530,7 +418,6 @@
                 self.beam.dt[self.indices_right_outside] -= \
                     self.t_rev[self.counter[0] + 1]
                 # Synchronize the bunch with the particles that are on the
->>>>>>> b7d3ad36
                 # RHS of the current frame applying kick and drift to the
                 # bunch
                 # After that all the particles are in the new updated frame
@@ -550,21 +437,12 @@
 
             else:
                 self.kick(self.beam.dt, self.beam.dE, self.counter[0])
-<<<<<<< HEAD
-                self.drift(self.beam.dt, self.beam.dE, self.counter[0]+1)
-                # Check all the particles on the left of the just updated 
-                # frame and apply a second kick and drift to them with the 
-                # previous wave after having changed reference.
-                self.indices_left_outside = np.where(self.beam.dt < 0)[0]
-                
-=======
                 self.drift(self.beam.dt, self.beam.dE, self.counter[0] + 1)
                 # Check all the particles on the left of the just updated
                 # frame and apply a second kick and drift to them with the
                 # previous wave after having changed reference.
                 self.indices_left_outside = np.where(self.beam.dt < 0)[0]
 
->>>>>>> b7d3ad36
             if len(self.indices_left_outside) > 0:
                 left_outsiders_dt = np.ascontiguousarray(
                     self.beam.dt[self.indices_left_outside])
@@ -579,16 +457,9 @@
                 self.beam.dE[self.indices_left_outside] = left_outsiders_dE
 
         else:
-<<<<<<< HEAD
             
             if self.rf_params.empty is False:
                 if self.interpolation:
-=======
-
-            if self.rf_params.empty == False:
-                if self.interpolation:
-                    #self.rf_voltage_calculation(self.counter[0], self.profile)
->>>>>>> b7d3ad36
                     self.rf_voltage_calculation()
                     if self.totalInducedVoltage is not None:
                         self.total_voltage = self.rf_voltage \
@@ -610,15 +481,9 @@
 
                 else:
                     self.kick(self.beam.dt, self.beam.dE, self.counter[0])
-<<<<<<< HEAD
-            
-            self.drift(self.beam.dt, self.beam.dE, self.counter[0]+1)
-            
-=======
 
             self.drift(self.beam.dt, self.beam.dE, self.counter[0] + 1)
 
->>>>>>> b7d3ad36
         # Increment by one the turn counter
         self.counter[0] += 1
 
