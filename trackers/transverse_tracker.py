'''
Created on 07.01.2014

@author: Kevin Li
'''


import numpy as np


sin = np.sin
cos = np.cos



class LinearPeriodicMap(object):

    def __init__(self, I, J,
                 beta_x, dmu_x, Qx, Qp_x, app_x,
                 beta_y, dmu_y, Qy, Qp_y, app_y):
        self.I = I
        self.J = J

        self.beta_x = beta_x
        self.dmu_x = dmu_x
        self.Qx = Qx
        self.Qp_x = Qp_x
        self.app_x = app_x

        self.beta_y = beta_y
        self.dmu_y = dmu_y
        self.Qy = Qy
        self.Qp_y = Qp_y
        self.app_y = app_y

<<<<<<< HEAD
    # @profile
=======
    #~ @profile
>>>>>>> b6c61408
    def track(self, beam):
        
        dphi_x, dphi_y = self.detune(beam)
                             
        cos_dphi_x = cos(dphi_x)
        cos_dphi_y = cos(dphi_y)
        sin_dphi_x = sin(dphi_x)
        sin_dphi_y = sin(dphi_y)
        
        M00 = self.I[0, 0] * cos_dphi_x + self.J[0, 0] * sin_dphi_x
        M01 = self.I[0, 1] * cos_dphi_x + self.J[0, 1] * sin_dphi_x
        M10 = self.I[1, 0] * cos_dphi_x + self.J[1, 0] * sin_dphi_x
        M11 = self.I[1, 1] * cos_dphi_x + self.J[1, 1] * sin_dphi_x
        M22 = self.I[2, 2] * cos_dphi_y + self.J[2, 2] * sin_dphi_y
        M23 = self.I[2, 3] * cos_dphi_y + self.J[2, 3] * sin_dphi_y
        M32 = self.I[3, 2] * cos_dphi_y + self.J[3, 2] * sin_dphi_y
        M33 = self.I[3, 3] * cos_dphi_y + self.J[3, 3] * sin_dphi_y
        
        beam.x, beam.xp = M00 * beam.x + M01 * beam.xp, M10 * beam.x + M11 * beam.xp
        beam.y, beam.yp = M22 * beam.y + M23 * beam.yp, M32 * beam.y + M33 * beam.yp
       

    #~ @profile
    def detune(self, beam):
        Jx = (beam.x ** 2 + (self.beta_x * beam.xp) ** 2) / 2
        Jy = (beam.y ** 2 + (self.beta_y * beam.yp) ** 2) / 2

        dphi_x = 2 * np.pi * (self.dmu_x
                            + self.Qp_x * beam.dp
                            + self.app_x * Jx)
        dphi_y = 2 * np.pi * (self.dmu_y
                            + self.Qp_y * beam.dp
                            + self.app_y * Jy)

        return dphi_x, dphi_y


class TransverseTracker(object):
    '''
    classdocs
    '''

    def __init__(self, s, alpha_x, beta_x, D_x, Qx, alpha_y, beta_y, D_y, Qy):
        '''
        Most minimalistic constructor. Pure python name binding.
        '''
        assert(len(s) == len(alpha_x) == len(beta_x) == len(D_x)
                      == len(alpha_y) == len(beta_y) == len(D_y))

        self.s = s
        self.alpha_x = alpha_x
        self.beta_x = beta_x
        self.D_x = D_x
        self.alpha_y = alpha_y
        self.beta_y = beta_y
        self.D_y = D_y

        C = self.s[-1]
        self.mu_x = s / C * Qx
        self.mu_y = s / C * Qy
        # Close the loop - position and phase advance have twin values at zero
        self.mu_x = np.insert(self.mu_x, 0, 0)
        self.mu_y = np.insert(self.mu_y, 0, 0)

    @classmethod
    def default(cls, n_segments, C,
                beta_x, Qx, Qp_x, app_x, beta_y, Qy, Qp_y, app_y):

        s = np.arange(1, n_segments + 1) * C / n_segments
        alpha_x = np.zeros(n_segments)
        beta_x = np.ones(n_segments) * beta_x
        D_x = np.zeros(n_segments)
        alpha_y = np.zeros(n_segments)
        beta_y = np.ones(n_segments) * beta_y
        D_y = np.zeros(n_segments)

        self = cls(s, alpha_x, beta_x, D_x, Qx, alpha_y, beta_y, D_y, Qy)

        self.M = self.build_maps(Qx, Qp_x, app_x, Qy, Qp_y, app_y)

        return self.M

    @classmethod
    def from_copy(cls, s, alpha_x, beta_x, D_x, alpha_y, beta_y, D_y,
                  Qx, Qp_x, app_x, Qy, Qp_y, app_y):

        s = np.copy(s)
        alpha_x = np.copy(alpha_x)
        beta_x = np.copy(beta_x)
        D_x = np.copy(D_x)
        alpha_y = np.copy(alpha_y)
        beta_y = np.copy(beta_y)
        D_y = np.copy(D_y)

        self = cls(s, alpha_x, beta_x, D_x, Qx, alpha_y, beta_y, D_y, Qy)

        self.M = self.build_maps(Qx, Qp_x, app_x, Qy, Qp_y, app_y)

        return self.M

    def build_maps(self, Qx, Qp_x, app_x, Qy, Qp_y, app_y):
#         cls.R = [np.kron(np.eye(2), np.ones((2, 2)))
#                  for i in xrange(cls.n_segments)]
#         cls.N0 = [np.kron(np.eye(2), np.ones((2, 2)))
#                   for i in xrange(cls.n_segments)]
#         cls.N1 = [np.kron(np.eye(2), np.ones((2, 2)))
#                   for i in xrange(cls.n_segments)]
# 
#         dmu_x = np.diff(cls.mu_x)
#         dmu_y = np.diff(cls.mu_y)
# 
#         for i in range(cls.n_segments):
#             s0 = i % cls.n_segments
#             s1 = (i + 1) % cls.n_segments
# 
#             cls.R[i][0, 0] *= np.cos(dmu_x[s0])
#             cls.R[i][0, 1] *= np.sin(dmu_x[s0])
#             cls.R[i][1, 0] *= -np.sin(dmu_x[s0])
#             cls.R[i][1, 1] *= np.cos(dmu_x[s0])
#             cls.R[i][2, 2] *= np.cos(dmu_y[s0])
#             cls.R[i][2, 3] *= np.sin(dmu_y[s0])
#             cls.R[i][3, 2] *= -np.sin(dmu_y[s0])
#             cls.R[i][3, 3] *= np.cos(dmu_y[s0])
# 
#             cls.N0[i][0, 0] = cls.N0[i][0, 0] * 1. / np.sqrt(cls.beta_x[s0])
#             cls.N0[i][0, 1] *= 0
#             cls.N0[i][1, 0] *= cls.alpha_x[s0] / np.sqrt(cls.beta_x[s0])
#             cls.N0[i][1, 1] *= np.sqrt(cls.beta_x[s0])
#             cls.N0[i][2, 2] *= 1 / np.sqrt(cls.beta_y[s0])
#             cls.N0[i][2, 3] *= 0
#             cls.N0[i][3, 2] *= cls.alpha_y[s0] / np.sqrt(cls.beta_y[s0])
#             cls.N0[i][3, 3] *= np.sqrt(cls.beta_y[s0])
# 
#             cls.N1[i][0, 0] *= np.sqrt(cls.beta_x[s1])
#             cls.N1[i][0, 1] *= 0
#             cls.N1[i][1, 0] *= -cls.alpha_x[s1] / np.sqrt(cls.beta_x[s1])
#             cls.N1[i][1, 1] *= 1 / np.sqrt(cls.beta_x[s1])
#             cls.N1[i][2, 2] *= np.sqrt(cls.beta_y[s1])
#             cls.N1[i][2, 3] *= 0
#             cls.N1[i][3, 2] *= -cls.alpha_y[s1] / np.sqrt(cls.beta_y[s1])
#             cls.N1[i][3, 3] *= 1 / np.sqrt(cls.beta_y[s1])
# 
#         cls.M = [#(cls.N1[i] * cls.R[i] * cls.N0[i])
#              np.dot(cls.N1[i], np.dot(cls.R[i], cls.N0[i]))
#              for i in range(cls.n_segments)]

        n_segments = len(self.s)

        # Allocate coefficient matrices
        I = [np.zeros((4, 4)) for i in xrange(n_segments)]
        J = [np.zeros((4, 4)) for i in xrange(n_segments)]

        for i in range(n_segments):
            s0 = i % n_segments
            s1 = (i + 1) % n_segments
            # sine component
            I[i][0, 0] = np.sqrt(self.beta_x[s1] / self.beta_x[s0])
            I[i][0, 1] = 0
            I[i][1, 0] = np.sqrt(1 / (self.beta_x[s0] * self.beta_x[s1])) \
                       * (self.alpha_x[s0] - self.alpha_x[s1])
            I[i][1, 1] = np.sqrt(self.beta_x[s0] / self.beta_x[s1])
            I[i][2, 2] = np.sqrt(self.beta_y[s1] / self.beta_y[s0])
            I[i][2, 3] = 0
            I[i][3, 2] = np.sqrt(1 / (self.beta_y[s0] * self.beta_y[s1])) \
                       * (self.alpha_y[s0] - self.alpha_y[s1])
            I[i][3, 3] = np.sqrt(self.beta_y[s0] / self.beta_y[s1])
            # cosine component
            J[i][0, 0] = np.sqrt(self.beta_x[s1] / self.beta_x[s0]) \
                       * self.alpha_x[s0]
            J[i][0, 1] = np.sqrt(self.beta_x[s0] * self.beta_x[s1])
            J[i][1, 0] = -np.sqrt(1 / (self.beta_x[s0] * self.beta_x[s1])) \
                       * (1 + self.alpha_x[s0] * self.alpha_x[s1])
            J[i][1, 1] = -np.sqrt(self.beta_x[s0] / self.beta_x[s1]) \
                       * self.alpha_x[s1]
            J[i][2, 2] = np.sqrt(self.beta_y[s1] / self.beta_y[s0]) \
                       * self.alpha_y[s0]
            J[i][2, 3] = np.sqrt(self.beta_y[s0] * self.beta_y[s1])
            J[i][3, 2] = -np.sqrt(1 / (self.beta_y[s0] * self.beta_y[s1])) \
                       * (1 + self.alpha_y[s0] * self.alpha_y[s1])
            J[i][3, 3] = -np.sqrt(self.beta_y[s0] / self.beta_y[s1]) \
                       * self.alpha_y[s1]

        dmu_x = np.diff(self.mu_x)
        dmu_y = np.diff(self.mu_y)

        M = [LinearPeriodicMap(I[i], J[i],
                               self.beta_x[i], dmu_x[i], Qx, Qp_x, app_x,
                               self.beta_y[i], dmu_y[i], Qy, Qp_y, app_y)
             for i in xrange(n_segments)]

        return M<|MERGE_RESOLUTION|>--- conflicted
+++ resolved
@@ -33,15 +33,11 @@
         self.Qp_y = Qp_y
         self.app_y = app_y
 
-<<<<<<< HEAD
-    # @profile
-=======
     #~ @profile
->>>>>>> b6c61408
     def track(self, beam):
         
         dphi_x, dphi_y = self.detune(beam)
-                             
+                      
         cos_dphi_x = cos(dphi_x)
         cos_dphi_y = cos(dphi_y)
         sin_dphi_x = sin(dphi_x)
